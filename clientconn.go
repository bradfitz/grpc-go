/*
 *
 * Copyright 2014, Google Inc.
 * All rights reserved.
 *
 * Redistribution and use in source and binary forms, with or without
 * modification, are permitted provided that the following conditions are
 * met:
 *
 *     * Redistributions of source code must retain the above copyright
 * notice, this list of conditions and the following disclaimer.
 *     * Redistributions in binary form must reproduce the above
 * copyright notice, this list of conditions and the following disclaimer
 * in the documentation and/or other materials provided with the
 * distribution.
 *     * Neither the name of Google Inc. nor the names of its
 * contributors may be used to endorse or promote products derived from
 * this software without specific prior written permission.
 *
 * THIS SOFTWARE IS PROVIDED BY THE COPYRIGHT HOLDERS AND CONTRIBUTORS
 * "AS IS" AND ANY EXPRESS OR IMPLIED WARRANTIES, INCLUDING, BUT NOT
 * LIMITED TO, THE IMPLIED WARRANTIES OF MERCHANTABILITY AND FITNESS FOR
 * A PARTICULAR PURPOSE ARE DISCLAIMED. IN NO EVENT SHALL THE COPYRIGHT
 * OWNER OR CONTRIBUTORS BE LIABLE FOR ANY DIRECT, INDIRECT, INCIDENTAL,
 * SPECIAL, EXEMPLARY, OR CONSEQUENTIAL DAMAGES (INCLUDING, BUT NOT
 * LIMITED TO, PROCUREMENT OF SUBSTITUTE GOODS OR SERVICES; LOSS OF USE,
 * DATA, OR PROFITS; OR BUSINESS INTERRUPTION) HOWEVER CAUSED AND ON ANY
 * THEORY OF LIABILITY, WHETHER IN CONTRACT, STRICT LIABILITY, OR TORT
 * (INCLUDING NEGLIGENCE OR OTHERWISE) ARISING IN ANY WAY OUT OF THE USE
 * OF THIS SOFTWARE, EVEN IF ADVISED OF THE POSSIBILITY OF SUCH DAMAGE.
 *
 */

package grpc

import (
	"errors"
	"fmt"
	"net"
	"strings"
	"sync"
	"time"

	"golang.org/x/net/context"
	"golang.org/x/net/trace"
	"google.golang.org/grpc/codes"
	"google.golang.org/grpc/credentials"
	"google.golang.org/grpc/grpclog"
	"google.golang.org/grpc/transport"
)

var (
	// ErrClientConnClosing indicates that the operation is illegal because
	// the ClientConn is closing.
	ErrClientConnClosing = errors.New("grpc: the client connection is closing")
	// ErrClientConnTimeout indicates that the ClientConn cannot establish the
	// underlying connections within the specified timeout.
	ErrClientConnTimeout = errors.New("grpc: timed out when dialing")

	// errNoTransportSecurity indicates that there is no transport security
	// being set for ClientConn. Users should either set one or explicitly
	// call WithInsecure DialOption to disable security.
	errNoTransportSecurity = errors.New("grpc: no transport security set (use grpc.WithInsecure() explicitly or set credentials)")
	// errTransportCredentialsMissing indicates that users want to transmit security
	// information (e.g., oauth2 token) which requires secure connection on an insecure
	// connection.
	errTransportCredentialsMissing = errors.New("grpc: the credentials require transport level security (use grpc.WithTransportCredentials() to set)")
	// errCredentialsConflict indicates that grpc.WithTransportCredentials()
	// and grpc.WithInsecure() are both called for a connection.
	errCredentialsConflict = errors.New("grpc: transport credentials are set for an insecure connection (grpc.WithTransportCredentials() and grpc.WithInsecure() are both called)")
	// errNetworkIO indicates that the connection is down due to some network I/O error.
	errNetworkIO = errors.New("grpc: failed with network I/O error")
	// errConnDrain indicates that the connection starts to be drained and does not accept any new RPCs.
	errConnDrain = errors.New("grpc: the connection is drained")
	// errConnClosing indicates that the connection is closing.
	errConnClosing = errors.New("grpc: the connection is closing")
	errNoAddr      = errors.New("grpc: there is no address available to dial")
	// minimum time to give a connection to complete
	minConnectTimeout = 20 * time.Second
)

// dialOptions configure a Dial call. dialOptions are set by the DialOption
// values passed to Dial.
type dialOptions struct {
	codec    Codec
	cp       Compressor
	dc       Decompressor
	bs       backoffStrategy
	balancer Balancer
	block    bool
	insecure bool
	timeout  time.Duration
	copts    transport.ConnectOptions
}

// DialOption configures how we set up the connection.
type DialOption func(*dialOptions)

// WithCodec returns a DialOption which sets a codec for message marshaling and unmarshaling.
func WithCodec(c Codec) DialOption {
	return func(o *dialOptions) {
		o.codec = c
	}
}

// WithCompressor returns a DialOption which sets a CompressorGenerator for generating message
// compressor.
func WithCompressor(cp Compressor) DialOption {
	return func(o *dialOptions) {
		o.cp = cp
	}
}

// WithDecompressor returns a DialOption which sets a DecompressorGenerator for generating
// message decompressor.
func WithDecompressor(dc Decompressor) DialOption {
	return func(o *dialOptions) {
		o.dc = dc
	}
}

// WithBalancer returns a DialOption which sets a load balancer.
func WithBalancer(b Balancer) DialOption {
	return func(o *dialOptions) {
		o.balancer = b
	}
}

// WithBackoffMaxDelay configures the dialer to use the provided maximum delay
// when backing off after failed connection attempts.
func WithBackoffMaxDelay(md time.Duration) DialOption {
	return WithBackoffConfig(BackoffConfig{MaxDelay: md})
}

// WithBackoffConfig configures the dialer to use the provided backoff
// parameters after connection failures.
//
// Use WithBackoffMaxDelay until more parameters on BackoffConfig are opened up
// for use.
func WithBackoffConfig(b BackoffConfig) DialOption {
	// Set defaults to ensure that provided BackoffConfig is valid and
	// unexported fields get default values.
	setDefaults(&b)
	return withBackoff(b)
}

// withBackoff sets the backoff strategy used for retries after a
// failed connection attempt.
//
// This can be exported if arbitrary backoff strategies are allowed by gRPC.
func withBackoff(bs backoffStrategy) DialOption {
	return func(o *dialOptions) {
		o.bs = bs
	}
}

// WithBlock returns a DialOption which makes caller of Dial blocks until the underlying
// connection is up. Without this, Dial returns immediately and connecting the server
// happens in background.
func WithBlock() DialOption {
	return func(o *dialOptions) {
		o.block = true
	}
}

// WithInsecure returns a DialOption which disables transport security for this ClientConn.
// Note that transport security is required unless WithInsecure is set.
func WithInsecure() DialOption {
	return func(o *dialOptions) {
		o.insecure = true
	}
}

// WithTransportCredentials returns a DialOption which configures a
// connection level security credentials (e.g., TLS/SSL).
func WithTransportCredentials(creds credentials.TransportCredentials) DialOption {
	return func(o *dialOptions) {
		o.copts.TransportCredentials = creds
	}
}

// WithPerRPCCredentials returns a DialOption which sets
// credentials which will place auth state on each outbound RPC.
func WithPerRPCCredentials(creds credentials.PerRPCCredentials) DialOption {
	return func(o *dialOptions) {
		o.copts.PerRPCCredentials = append(o.copts.PerRPCCredentials, creds)
	}
}

// WithTimeout returns a DialOption that configures a timeout for dialing a ClientConn
// initially. This is valid if and only if WithBlock() is present.
func WithTimeout(d time.Duration) DialOption {
	return func(o *dialOptions) {
		o.timeout = d
	}
}

// WithDialer returns a DialOption that specifies a function to use for dialing network addresses.
func WithDialer(f func(string, time.Duration, <-chan struct{}) (net.Conn, error)) DialOption {
	return func(o *dialOptions) {
		o.copts.Dialer = f
	}
}

// WithUserAgent returns a DialOption that specifies a user agent string for all the RPCs.
func WithUserAgent(s string) DialOption {
	return func(o *dialOptions) {
		o.copts.UserAgent = s
	}
}

// Dial creates a client connection the given target.
func Dial(target string, opts ...DialOption) (*ClientConn, error) {
	cc := &ClientConn{
		target: target,
		conns:  make(map[Address]*addrConn),
	}
	for _, opt := range opts {
		opt(&cc.dopts)
	}

	// Set defaults.
	if cc.dopts.codec == nil {
		cc.dopts.codec = protoCodec{}
	}
	if cc.dopts.bs == nil {
		cc.dopts.bs = DefaultBackoffConfig
	}
	if cc.dopts.balancer == nil {
		cc.dopts.balancer = RoundRobin(nil)
	}

	if err := cc.dopts.balancer.Start(target); err != nil {
		return nil, err
	}
	var (
		ok    bool
		addrs []Address
	)
	ch := cc.dopts.balancer.Notify()
	if ch == nil {
		// There is no name resolver installed.
		addrs = append(addrs, Address{Addr: target})
	} else {
		addrs, ok = <-ch
		if !ok || len(addrs) == 0 {
			return nil, errNoAddr
		}
	}
	waitC := make(chan error, 1)
	go func() {
		for _, a := range addrs {
			if err := cc.newAddrConn(a, false); err != nil {
				waitC <- err
				return
			}
		}
		close(waitC)
	}()
	var timeoutCh <-chan time.Time
	if cc.dopts.timeout > 0 {
		timeoutCh = time.After(cc.dopts.timeout)
	}
	select {
	case err := <-waitC:
		if err != nil {
			cc.Close()
			return nil, err
		}
	case <-timeoutCh:
		cc.Close()
		return nil, ErrClientConnTimeout
	}
	if ok {
		go cc.lbWatcher()
	}
	colonPos := strings.LastIndex(target, ":")
	if colonPos == -1 {
		colonPos = len(target)
	}
	cc.authority = target[:colonPos]
	return cc, nil
}

// ConnectivityState indicates the state of a client connection.
type ConnectivityState int

const (
	// Idle indicates the ClientConn is idle.
	Idle ConnectivityState = iota
	// Connecting indicates the ClienConn is connecting.
	Connecting
	// Ready indicates the ClientConn is ready for work.
	Ready
	// TransientFailure indicates the ClientConn has seen a failure but expects to recover.
	TransientFailure
	// Shutdown indicates the ClientConn has started shutting down.
	Shutdown
)

func (s ConnectivityState) String() string {
	switch s {
	case Idle:
		return "IDLE"
	case Connecting:
		return "CONNECTING"
	case Ready:
		return "READY"
	case TransientFailure:
		return "TRANSIENT_FAILURE"
	case Shutdown:
		return "SHUTDOWN"
	default:
		panic(fmt.Sprintf("unknown connectivity state: %d", s))
	}
}

// ClientConn represents a client connection to an RPC server.
type ClientConn struct {
	target    string
	authority string
	dopts     dialOptions

	mu    sync.RWMutex
	conns map[Address]*addrConn
}

func (cc *ClientConn) lbWatcher() {
	for addrs := range cc.dopts.balancer.Notify() {
		var (
			add []Address   // Addresses need to setup connections.
			del []*addrConn // Connections need to tear down.
		)
		cc.mu.Lock()
		for _, a := range addrs {
			if _, ok := cc.conns[a]; !ok {
				add = append(add, a)
			}
		}
		for k, c := range cc.conns {
			var keep bool
			for _, a := range addrs {
				if k == a {
					keep = true
					break
				}
			}
			if !keep {
				del = append(del, c)
			}
		}
		cc.mu.Unlock()
		for _, a := range add {
			cc.newAddrConn(a, true)
		}
		for _, c := range del {
			c.tearDown(errConnDrain)
		}
	}
}

func (cc *ClientConn) newAddrConn(addr Address, skipWait bool) error {
	ac := &addrConn{
		cc:    cc,
		addr:  addr,
		dopts: cc.dopts,
	}
	ac.dopts.copts.Cancel = make(chan struct{})
	if EnableTracing {
		ac.events = trace.NewEventLog("grpc.ClientConn", ac.addr.Addr)
	}
	if !ac.dopts.insecure {
		if ac.dopts.copts.TransportCredentials == nil {
			return errNoTransportSecurity
		}
	} else {
		if ac.dopts.copts.TransportCredentials != nil {
			return errCredentialsConflict
		}
		for _, cd := range ac.dopts.copts.PerRPCCredentials {
			if cd.RequireTransportSecurity() {
				return errTransportCredentialsMissing
			}
		}
	}
	// Insert ac into ac.cc.conns. This needs to be done before any getTransport(...) is called.
	ac.cc.mu.Lock()
	if ac.cc.conns == nil {
		ac.cc.mu.Unlock()
		return ErrClientConnClosing
	}
	stale := ac.cc.conns[ac.addr]
	ac.cc.conns[ac.addr] = ac
	ac.cc.mu.Unlock()
	if stale != nil {
		// There is an addrConn alive on ac.addr already. This could be due to
		// i) stale's Close is undergoing;
		// ii) a buggy Balancer notifies duplicated Addresses.
		stale.tearDown(errConnDrain)
	}
	ac.stateCV = sync.NewCond(&ac.mu)
	// skipWait may overwrite the decision in ac.dopts.block.
	if ac.dopts.block && !skipWait {
		if err := ac.resetTransport(false); err != nil {
			ac.tearDown(err)
			return err
		}
		// Start to monitor the error status of transport.
		go ac.transportMonitor()
	} else {
		// Start a goroutine connecting to the server asynchronously.
		go func() {
			if err := ac.resetTransport(false); err != nil {
				grpclog.Printf("Failed to dial %s: %v; please retry.", ac.addr.Addr, err)
				ac.tearDown(err)
				return
			}
			ac.transportMonitor()
		}()
	}
	return nil
}

func (cc *ClientConn) getTransport(ctx context.Context, opts BalancerGetOptions) (transport.ClientTransport, func(), error) {
	addr, put, err := cc.dopts.balancer.Get(ctx, opts)
	if err != nil {
		return nil, nil, toRPCErr(err)
	}
	cc.mu.RLock()
	if cc.conns == nil {
		cc.mu.RUnlock()
		return nil, nil, toRPCErr(ErrClientConnClosing)
	}
	ac, ok := cc.conns[addr]
	cc.mu.RUnlock()
	if !ok {
		if put != nil {
			put()
		}
		return nil, nil, Errorf(codes.Internal, "grpc: failed to find the transport to send the rpc")
	}
	t, err := ac.wait(ctx, !opts.BlockingWait)
	if err != nil {
		if put != nil {
			put()
		}
		return nil, nil, err
	}
	return t, put, nil
}

// Close tears down the ClientConn and all underlying connections.
func (cc *ClientConn) Close() error {
	cc.mu.Lock()
	if cc.conns == nil {
		cc.mu.Unlock()
		return ErrClientConnClosing
	}
	conns := cc.conns
	cc.conns = nil
	cc.mu.Unlock()
	cc.dopts.balancer.Close()
	for _, ac := range conns {
		ac.tearDown(ErrClientConnClosing)
	}
	return nil
}

// addrConn is a network connection to a given address.
type addrConn struct {
	cc     *ClientConn
	addr   Address
	dopts  dialOptions
	events trace.EventLog

	mu      sync.Mutex
	state   ConnectivityState
	stateCV *sync.Cond
	down    func(error) // the handler called when a connection is down.
	// ready is closed and becomes nil when a new transport is up or failed
	// due to timeout.
	ready     chan struct{}
	transport transport.ClientTransport
}

// printf records an event in ac's event log, unless ac has been closed.
// REQUIRES ac.mu is held.
func (ac *addrConn) printf(format string, a ...interface{}) {
	if ac.events != nil {
		ac.events.Printf(format, a...)
	}
}

// errorf records an error in ac's event log, unless ac has been closed.
// REQUIRES ac.mu is held.
func (ac *addrConn) errorf(format string, a ...interface{}) {
	if ac.events != nil {
		ac.events.Errorf(format, a...)
	}
}

// getState returns the connectivity state of the Conn
func (ac *addrConn) getState() ConnectivityState {
	ac.mu.Lock()
	defer ac.mu.Unlock()
	return ac.state
}

// waitForStateChange blocks until the state changes to something other than the sourceState.
func (ac *addrConn) waitForStateChange(ctx context.Context, sourceState ConnectivityState) (ConnectivityState, error) {
	ac.mu.Lock()
	defer ac.mu.Unlock()
	if sourceState != ac.state {
		return ac.state, nil
	}
	done := make(chan struct{})
	var err error
	go func() {
		select {
		case <-ctx.Done():
			ac.mu.Lock()
			err = ctx.Err()
			ac.stateCV.Broadcast()
			ac.mu.Unlock()
		case <-done:
		}
	}()
	defer close(done)
	for sourceState == ac.state {
		ac.stateCV.Wait()
		if err != nil {
			return ac.state, err
		}
	}
	return ac.state, nil
}

func (ac *addrConn) resetTransport(closeTransport bool) error {
	var retries int
	for {
		ac.mu.Lock()
		ac.printf("connecting")
		if ac.state == Shutdown {
			// ac.tearDown(...) has been invoked.
			ac.mu.Unlock()
			return errConnClosing
		}
		if ac.down != nil {
			ac.down(downErrorf(false, true, "%v", errNetworkIO))
			ac.down = nil
		}
		ac.state = Connecting
		ac.stateCV.Broadcast()
		t := ac.transport
		ac.mu.Unlock()
		if closeTransport && t != nil {
			t.Close()
		}
		sleepTime := ac.dopts.bs.backoff(retries)
		copts := ac.dopts.copts
		copts.Timeout = sleepTime
		if sleepTime < minConnectTimeout {
			copts.Timeout = minConnectTimeout
		}
		connectTime := time.Now()
		newTransport, err := transport.NewClientTransport(ac.addr.Addr, copts)
		if err != nil {
			ac.mu.Lock()
			if ac.state == Shutdown {
				// ac.tearDown(...) has been invoked.
				ac.mu.Unlock()
				return errConnClosing
			}
			ac.errorf("transient failure: %v", err)
			ac.state = TransientFailure
			ac.stateCV.Broadcast()
			if ac.ready != nil {
				close(ac.ready)
				ac.ready = nil
			}
			ac.mu.Unlock()
			sleepTime -= time.Since(connectTime)
			if sleepTime < 0 {
				sleepTime = 0
			}
			closeTransport = false
			select {
			case <-time.After(sleepTime):
			case <-ac.dopts.copts.Cancel:
			}
			retries++
			grpclog.Printf("grpc: addrConn.resetTransport failed to create client transport: %v; Reconnecting to %q", err, ac.addr)
			continue
		}
		ac.mu.Lock()
		ac.printf("ready")
		if ac.state == Shutdown {
			// ac.tearDown(...) has been invoked.
			ac.mu.Unlock()
			newTransport.Close()
			return errConnClosing
		}
		ac.state = Ready
		ac.stateCV.Broadcast()
		ac.transport = newTransport
		if ac.ready != nil {
			close(ac.ready)
			ac.ready = nil
		}
		ac.down = ac.cc.dopts.balancer.Up(ac.addr)
		ac.mu.Unlock()
		return nil
	}
}

// Run in a goroutine to track the error in transport and create the
// new transport if an error happens. It returns when the channel is closing.
func (ac *addrConn) transportMonitor() {
	for {
		ac.mu.Lock()
		t := ac.transport
		ac.mu.Unlock()
		select {
		// Cancel is needed to detect the teardown when
		// the addrConn is idle (i.e., no RPC in flight).
<<<<<<< HEAD
		case <-ac.shutdownChan:
			select {
			case <-t.Error():
				t.Close()
			default:
			}
=======
		case <-ac.dopts.copts.Cancel:
>>>>>>> 8aabd7f2
			return
		case <-t.GoAway():
			// If GoAway happens without any network I/O error, ac is closed without shutting down the
			// underlying transport (the transport will be closed when all the pending RPCs finished or
			// failed.).
			// If GoAway and some network I/O error happen concurrently, ac and its underlying transport
			// are closed.
			// In both cases, a new ac is created.
			select {
			case <-t.Error():
				ac.tearDown(errNetworkIO)
			default:
				ac.tearDown(errConnDrain)
			}
			ac.cc.newAddrConn(ac.addr, true)
			return
		case <-t.Error():
			select {
			case <-ac.shutdownChan:
				t.Close()
				return
			case <-t.GoAway():
				ac.tearDown(errNetworkIO)
				ac.cc.newAddrConn(ac.addr, true)
				return
			default:
			}
			ac.mu.Lock()
			if ac.state == Shutdown {
				// ac has been shutdown.
				ac.mu.Unlock()
				return
			}
			ac.state = TransientFailure
			ac.stateCV.Broadcast()
			ac.mu.Unlock()
			if err := ac.resetTransport(true); err != nil {
				ac.mu.Lock()
				ac.printf("transport exiting: %v", err)
				ac.mu.Unlock()
				grpclog.Printf("grpc: addrConn.transportMonitor exits due to: %v", err)
				return
			}
		}
	}
}

// wait blocks until i) the new transport is up or ii) ctx is done or iii) ac is closed or
// iv) transport is in TransientFailure and the RPC is fail-fast.
func (ac *addrConn) wait(ctx context.Context, failFast bool) (transport.ClientTransport, error) {
	for {
		ac.mu.Lock()
		switch {
		case ac.state == Shutdown:
			ac.mu.Unlock()
			return nil, errConnClosing
		case ac.state == Ready:
			ct := ac.transport
			ac.mu.Unlock()
			return ct, nil
		case ac.state == TransientFailure && failFast:
			ac.mu.Unlock()
			return nil, Errorf(codes.Unavailable, "grpc: RPC failed fast due to transport failure")
		default:
			ready := ac.ready
			if ready == nil {
				ready = make(chan struct{})
				ac.ready = ready
			}
			ac.mu.Unlock()
			select {
			case <-ctx.Done():
				return nil, toRPCErr(ctx.Err())
			// Wait until the new transport is ready or failed.
			case <-ready:
			}
		}
	}
}

// tearDown starts to tear down the addrConn.
// TODO(zhaoq): Make this synchronous to avoid unbounded memory consumption in
// some edge cases (e.g., the caller opens and closes many addrConn's in a
// tight loop.
func (ac *addrConn) tearDown(err error) {
	ac.mu.Lock()
	defer func() {
		ac.mu.Unlock()
		ac.cc.mu.Lock()
		if ac.cc.conns != nil {
			delete(ac.cc.conns, ac.addr)
		}
		ac.cc.mu.Unlock()
	}()
	if ac.down != nil {
		ac.down(downErrorf(false, false, "%v", err))
		ac.down = nil
	}
	if err == errConnDrain && ac.transport != nil {
		// GracefulClose(...) may be executed multiple times when
		// i) receiving multiple GoAway frames from the server; or
		// ii) there are concurrent name resolver/Balancer triggered
		// address removal and GoAway.
		ac.transport.GracefulClose()
	}
	if ac.state == Shutdown {
		return
	}
	ac.state = Shutdown
	ac.stateCV.Broadcast()
	if ac.events != nil {
		ac.events.Finish()
		ac.events = nil
	}
	if ac.ready != nil {
		close(ac.ready)
		ac.ready = nil
	}
	if ac.transport != nil && err != errConnDrain {
		ac.transport.Close()
	}
	if ac.dopts.copts.Cancel != nil {
		close(ac.dopts.copts.Cancel)
	}
	return
}<|MERGE_RESOLUTION|>--- conflicted
+++ resolved
@@ -623,16 +623,12 @@
 		select {
 		// Cancel is needed to detect the teardown when
 		// the addrConn is idle (i.e., no RPC in flight).
-<<<<<<< HEAD
-		case <-ac.shutdownChan:
+		case <-ac.dopts.copts.Cancel:
 			select {
 			case <-t.Error():
 				t.Close()
 			default:
 			}
-=======
-		case <-ac.dopts.copts.Cancel:
->>>>>>> 8aabd7f2
 			return
 		case <-t.GoAway():
 			// If GoAway happens without any network I/O error, ac is closed without shutting down the
@@ -651,7 +647,7 @@
 			return
 		case <-t.Error():
 			select {
-			case <-ac.shutdownChan:
+			case <-ac.dopts.copts.Cancel:
 				t.Close()
 				return
 			case <-t.GoAway():
